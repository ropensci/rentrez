--- conflicted
+++ resolved
@@ -32,11 +32,7 @@
 
 make_entrez_query <- function(util, config, interface=".fcgi?", ...){
     args <- list(..., email=entrez_email(), tool=entrez_tool())
-<<<<<<< HEAD
-    if("id" %in% names(args){
-=======
     if("id" %in% names(args)){
->>>>>>> 28d5e71b
         args$id <- paste(args$id, collapse=",")      
     }
     uri <- paste0("http://eutils.ncbi.nlm.nih.gov/entrez/eutils/", util, interface)
@@ -50,22 +46,6 @@
 # specified for those functions that need one.
 ##
 
-<<<<<<< HEAD
-id_or_webenv <- function(args){
-    msg <- "Must specify either (not both) 'id' or web history arguments 'WebEnv' and 'query_key'"
-    arg_names <- names(Filter(function(x) !is.null(x), args))
-    cookie_args <- c("WebEnv", "query_key") %in% arg_names
-    if("id" %in% arg_names){
-        if(any(cookie_args)){
-            stop(msg)
-        }
-        return(invisible())
-    }
-    if(!all(cookie_args)){
-        stop(msg)
-    }
-    invisible()
-=======
 id_or_webenv <- function(){
     args <- sys.frame(sys.parent())
     msg <- "Must specify either (not both) 'id' or web history arguments 'WebEnv' and 'query_key'" 
@@ -79,7 +59,6 @@
         stop(msg, call.=FALSE)
     }
     list(WebEnv=args$web_history$WebEnv, query_key=args$web_history$QueryKey)
->>>>>>> 28d5e71b
 }
 
 
