#' Get links to datasets related to records from an NCBI database
#'
<<<<<<< HEAD
#' Constructs a query with the given arguments and downloads the XML
#' document created by that query. 
=======
#' entrez_link can discover records related to a set of unique identifiers from
#' a NCBI database. The object returned by this function depends on the value
#' set for the \code{cmd} argument. Printing the returned object lists the names
#' , and provides a brief description, of the elements included in the object.
>>>>>>> 76e8d5f9
#'
#'@export
#'@param db character Name of the database to search for links (or use "all" to 
#' search all databases available for \code{db}. \code{entrez_db_links} allows you
#' to discover databases that might have linked information (see examples).
#'@param dbfrom character Name of database from which the Id(s) originate
#'@param cmd link function to use. Allowled values include
#' \itemize{
#'   \item neighbor (default). Returns a set of IDs in \code{db} linked to the
#'   input IDs in \code{dbfrom}.
#'   \item neighbor_score. As 'neighbor', but additionally returns similarity scores.
#'   \item neighbor_history. As 'neighbor', but returns web history objects.
#'   \item acheck. Returns a list of linked databases available from NCBI for a set of IDs.
#'   \item ncheck. Checks for the existance of links within a single database.
#'   \item lcheck. Checks for external (i.e. outside NCBI) links.
#'   \item llinks. Returns a list of external links for each ID, excluding links
#'   provided by libraries.
#'   \item llinkslib. As 'llinks' but additionally includes links provided by
#'   libraries.
#'   \item prlinks. As 'llinks' but returns only the primary external link for
#'   each ID.
#'}
#'@param \dots character Additional terms to add to the request
#'@param config vector configuration options passed to httr::GET  
#'@seealso \code{\link[httr]{config}} for available configs 
#'@return An elink object containing the data defined by the \code{cmd} argument
#'@return file XMLInternalDocument xml file resulting from search, parsed with
#'\code{\link{xmlTreeParse}}
#'@references http://www.ncbi.nlm.nih.gov/books/NBK25499/#_chapter4_ELink_
#' @examples
#' \donttest{
#'  (pubmed_search <- entrez_search(db = "pubmed", term ="10.1016/j.ympev.2010.07.013[doi]"))
#'  (linked_dbs <- entrez_db_links("pubmed"))
#'  nucleotide_data <- entrez_link(dbfrom = "pubmed", id = pubmed_search$ids, db ="nuccore")
#'  #Sources for the full text of the paper 
#'  res <- entrez_link(dbfrom="pubmed", db="", cmd="llinks", id=pubmed_search$ids)
#'}
#'


entrez_link <- function(db, dbfrom, cmd='neighbor', config=NULL, ...){

    response <- make_entrez_query("elink", db=db, dbfrom=dbfrom, cmd=cmd,
                                  config=config, ..., 
                                  require_one_of=c("id", "WebEnv"))
    record <- parse_response(response, 'xml')
    Sys.sleep(0.33)
    parse_elink(record, cmd=cmd)
}

#
# Parising Elink is.... fun. The XML files returned by the different 'cmd'
# args are very differnt, so we can't hope for a one-size-fits all solution. 
# Instead, we can break of a few similar cases and write parsing functions, 
# whih we dispatch via a big switch statement
#
# Each parising function should return a list with elements corresponding to the
# data n XML, and set the attribute "content" to a brief description of what
# each element in the record contains, to be used by the print fxn.

parse_elink <- function(x, cmd){
    check_xml_errors(x)
    res <- switch(cmd,
                  "neighbor"         = parse_neighbors(x),
                  "neighbor_score"   = parse_neighbors(x, scores=TRUE),
                  "neighbor_history" = parse_history(x),
                  "acheck"           = parse_acheck(x),
                  "ncheck"           = parse_check(x, "HasNeighbor"),
                  "lcheck"           = parse_check(x, "HasLinkOut"),
                  "llinkslib"        = parse_linkouts(x),
                  "llinks"           = parse_linkouts(x),
                  "prlinks"          = parse_linkouts(x),
                  parse_default(x, cmd)
    )
    class(res) <- c("elink", "list")
    res
}

parse_default <- function(x, cmd){
    warning(paste("Don't know how to deal with cmd", cmd, "returning xml file"))
    x
}

parse_neighbors <- function(x, scores=FALSE){
    content <- ""
    if("-1" %in% XML::xpathSApply(x, "//IdList/Id", XML::xmlValue)){
       warning(warning("Some IDs not found"))
    }
    db_names <- XML::xpathSApply(x, "//LinkName", XML::xmlValue)
    links <- sapply(db_names, get_linked_elements, record=x, element="Id", simplify=FALSE)
    class(links) <- c("elink_classic", "list")
    res <- list(links = links, file=x)
    if(scores){
        nscores <- sapply(db_names, get_linked_elements, record=x, element="Score", simplify=FALSE)
        class(nscores) <- c("elink_classic", "list")
        content <- " $scores: weighted neighbouring scores for each hit in links\n"
        res$scores <- nscores
    }
    attr(res, "content") <- paste(" $links: IDs for linked records from NCBI\n",
                                 content)
    res
}

parse_history <- function(x){
    qks <-    XML::xpathSApply(x, "//LinkSetDbHistory/QueryKey", XML::xmlValue, simplify=FALSE)
    names(qks) <-    XML::xpathSApply(x, "//LinkSetDbHistory/LinkName", XML::xmlValue)
    cookie <- XML::xmlValue(x[["//WebEnv"]])
    res <- list(WebEnv = cookie, QueryKeys=qks)
    attr(res, "content") <- paste0(" $WebEnv: A WebEnv (cookie) value \n",
                                   " $QueryKeys: A list of QUeryKeys for each included database")
    res
}

parse_acheck <- function(x){
    db_info <- XML::xpathApply(x, "//LinkInfo", XML::xmlToList)
    names(db_info) <-  sapply(db_info, "[[","LinkName")
    class(db_info)  <-  "elink_classic"
    res <- list(linked_databses = db_info)
    attr(res, "content") <- " $linked_databases: a list of summary data from each databse with linked records"
    res    
}

parse_check <- function(x, attr){
    path <- paste0("//Id/@", attr)
    is_it_y <- structure(names= XML::xpathSApply(x, "//Id", XML::xmlValue),
                     x[path] == "Y")
    res <- list(check = is_it_y)
    attr(res, "content") <- " $check: TRUE/FALSE for wether each ID has links"
    res
}

parse_linkouts <- function(x){
    per_id <- x["//IdUrlList/IdUrlSet"]
    list_per_id <- lapply(per_id, function(x) lapply(x["ObjUrl"], XML::xmlToList))
    names(list_per_id) <-paste0("ID_", sapply(per_id,function(x) XML::xmlValue(x[["Id"]])))
    list_o_lists <- lapply(list_per_id, unname)#otherwise first element of earch list has same name!
    list_o_lists <- lapply(list_o_lists, lapply, add_class, "linkout")
    res <- list( linkouts = list_o_lists)
    attr(res, "content") <- " $linkouts: links to external websites"
    res
}


#' @export
print.elink <- function(x, ...){
    payload <- attr(x, "content")
    cat("elink object with contents:\n", payload, "\n",sep="")
}


#' @export
print.linkout <- function(x,...){
    cat("Linkout from", x$Provider$Name, "\n $Url:", substr(x$Url, 1, 26), "...\n")
}

#' @export
print.elink_classic <- function(x, ...){
   len <- length(x)
   cat(paste("elink result with information from", len , "databases:\n"))
   print (names(x), quote=FALSE)
}
get_linked_elements <- function(record, dbname, element){
    path <-  paste0("//LinkSetDb/LinkName[text()='", dbname, "']/../Link/", element)
    return(XML::xpathSApply(record, path, XML::xmlValue))
}<|MERGE_RESOLUTION|>--- conflicted
+++ resolved
@@ -1,14 +1,9 @@
 #' Get links to datasets related to records from an NCBI database
 #'
-<<<<<<< HEAD
-#' Constructs a query with the given arguments and downloads the XML
-#' document created by that query. 
-=======
 #' entrez_link can discover records related to a set of unique identifiers from
 #' a NCBI database. The object returned by this function depends on the value
 #' set for the \code{cmd} argument. Printing the returned object lists the names
 #' , and provides a brief description, of the elements included in the object.
->>>>>>> 76e8d5f9
 #'
 #'@export
 #'@param db character Name of the database to search for links (or use "all" to 
