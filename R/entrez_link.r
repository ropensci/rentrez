#' Get links to datasets related to records from an NCBI database
#'
#' entrez_link can discover records related to a set of unique identifiers from
#' a NCBI database. The object returned by this function depends on the value
#' set for the \code{cmd} argument. Printing the returned object lists the names
#' , and provides a brief description, of the elements included in the object.
#'
#'@export
#'@param db character Name of the database to search for links (or use "all" to 
#' search all databases available for \code{db}. \code{entrez_db_links} allows you
#' to discover databases that might have linked information (see examples).
#'@param id vector with unique ID(s) for records in database \code{db}. 
#'@param web_history a web_history object  
#'@param dbfrom character Name of database from which the Id(s) originate
#'@param by_id logial If FALSE (default) return a single 
#' \code{elink} objects containing links for all of the provided \code{id}s. 
#' Alternatively, if TRUE return a list of \code{elink} objects, one for each 
#' ID in \code{id}. 
#'@param cmd link function to use. Allowled values include
#' \itemize{
#'   \item neighbor (default). Returns a set of IDs in \code{db} linked to the
#'   input IDs in \code{dbfrom}.
#'   \item neighbor_score. As 'neighbor', but additionally returns similarity scores.
#'   \item neighbor_history. As 'neighbor', but returns web history objects.
#'   \item acheck. Returns a list of linked databases available from NCBI for a set of IDs.
#'   \item ncheck. Checks for the existence of links within a single database.
#'   \item lcheck. Checks for external (i.e. outside NCBI) links.
#'   \item llinks. Returns a list of external links for each ID, excluding links
#'   provided by libraries.
#'   \item llinkslib. As 'llinks' but additionally includes links provided by
#'   libraries.
#'   \item prlinks. As 'llinks' but returns only the primary external link for
#'   each ID.
#'}
#'@param \dots character Additional terms to add to the request, see NCBI
#'documentation linked to in references for a complete list
#'@param config vector configuration options passed to httr::GET  
#'@seealso \code{\link[httr]{config}} for available configs 
#'@seealso  \code{entrez_db_links}
#'@return An elink object containing the data defined by the \code{cmd} argument
#'(if by_id=FALSE) or a list of such object (if by_id=TRUE).
#'@return file XMLInternalDocument xml file resulting from search, parsed with
#'\code{\link{xmlTreeParse}}
#'@references \url{http://www.ncbi.nlm.nih.gov/books/NBK25499/#_chapter4_ELink_}
#'@importFrom XML xmlToList
#' @examples
#' \donttest{
#'  (pubmed_search <- entrez_search(db = "pubmed", term ="10.1016/j.ympev.2010.07.013[doi]"))
#'  (linked_dbs <- entrez_db_links("pubmed"))
#'  nucleotide_data <- entrez_link(dbfrom = "pubmed", id = pubmed_search$ids, db ="nuccore")
#'  #Sources for the full text of the paper 
#'  res <- entrez_link(dbfrom="pubmed", db="", cmd="llinks", id=pubmed_search$ids)
#'}
#'


entrez_link <- function(dbfrom, web_history=NULL, id=NULL, db=NULL, cmd='neighbor', by_id=FALSE, config=NULL, ...){
    identifiers <- id_or_webenv()

    args <- c(list("elink", db=db, dbfrom=dbfrom, cmd=cmd, config=config, by_id=by_id, ...), identifiers)
    if(by_id){
        if(is.null(id)) stop("Can't use by_id mode without ids!")
    } 
    response <- do.call(make_entrez_query,args)
    record <- parse_response(response, 'xml')
    Sys.sleep(0.33)
    parse_elink(record, cmd=cmd, by_id=by_id)
}

#
# Parising Elink is.... fun. The XML files returned by the different 'cmd'
# args are very differnt, so we can't hope for a one-size-fits all solution. 
# Instead, we can break of a few similar cases and write parsing functions, 
<<<<<<< HEAD
# whih we dispatch via a big switch statement. 
=======
# which we dispatch via a big switch statement
>>>>>>> 862023ee
#
# Each parsing function should return a list with elements corresponding to the
# data n XML, and set the attribute "content" to a brief description of what
# each element in the record contains, to be used by the print fxn.
#
# In addition, the "by_id" mode
# means we we sometimes reuturn a list of elink objects, have applied the
# relevant function to each "<LinkSet>" in the XML.
#
parse_elink <- function(x, cmd, by_id){
    check_xml_errors(x)
    f <- make_elink_fxn(cmd)
    res <-  xpathApply(x, "//LinkSet",f)
    if(length(res) > 1){
        class(res) <- c("elink_list", "list")
        return(res)
    }
    res[[1]]
}

make_elink_fxn <- function(cmd){
    f <- switch(cmd,
                  "neighbor"         = parse_neighbors,
                  "neighbor_score"   = function(x) parse_neighbors(x, scores=TRUE),
                  "neighbor_history" = parse_history,
                  "acheck"           = parse_acheck,
                  "ncheck"           = function(x) parse_check(x, "HasNeighbor"),
                  "lcheck"           = function(x) parse_check(x, "HasLinkOut"),
                  "llinkslib"        = parse_linkouts,
                  "llinks"           = parse_linkouts,
                  "prlinks"          = parse_linkouts,
                  stop("Don't know how to deal with cmd ", cmd)
    )
    function(x){
        res <- f(x)
        class(res) <- c("elink", "list")
        res
    }
    
}

parse_neighbors <- function(x, scores=FALSE){
    content <- ""
    if("-1" %in% xpathSApply(x, "//IdList/Id", xmlValue)){
       warning("Some IDs not found")
    }
    db_names <- xpathSApply(x, "LinkSetDb/LinkName", xmlValue)
    links <- sapply(db_names, get_linked_elements, record=x, element="Id", simplify=FALSE)
    class(links) <- c("elink_classic", "list")
    res <- list(links = links, file=x)
    if(scores){
        nscores <- sapply(db_names, get_linked_elements, record=x, element="Score", simplify=FALSE)
        class(nscores) <- c("elink_classic", "list")
        content <- " $scores: weighted neighbouring scores for each hit in links\n"
        res$scores <- nscores
    }
    attr(res, "content") <- paste(" $links: IDs for linked records from NCBI\n",
                                 content)
    res
}

parse_history <- function(x){
    qks <-    xpathSApply(x, "LinkSetDbHistory/QueryKey", xmlValue, simplify=FALSE)
    cookie <- xmlValue(x[["WebEnv"]])
    histories <- lapply(qks, web_history, WebEnv=cookie)
    names(histories) <-    xpathSApply(x, "//LinkSetDbHistory/LinkName", xmlValue)
    res <- list(web_histories=histories, file=x)
    attr(res, "content") <- paste0(" $web_histories: Objects containing web history information\n")
    res
}

parse_acheck <- function(x){
    db_info <- xpathApply(x, "//LinkInfo", xmlToList)
    names(db_info) <-  sapply(db_info, "[[","LinkName")
    class(db_info)  <-  "elink_classic"
    res <- list(linked_databases = db_info)
    attr(res, "content") <- " $linked_databases: a list of summary data from each database with linked records"
    res    
}

parse_check <- function(x, attr){
    path <- paste0("IdCheckList/Id/@", attr)
    is_it_y <- structure(names= xpathSApply(x, "IdCheckList/Id", xmlValue),
                         xpathSApply(x, path, `==`, "Y"))
                   
    res <- list(check = is_it_y)
    attr(res, "content") <- " $check: TRUE/FALSE for wether each ID has links"
    res
}

parse_linkouts <- function(x){
    per_id <- xpathApply(x, "//IdUrlList/IdUrlSet")
    list_per_id <- lapply(per_id, function(x) lapply(x["ObjUrl"], xmlToList))
    names(list_per_id) <-paste0("ID_", sapply(per_id,function(x) xmlValue(x[["Id"]])))
    list_o_lists <- lapply(list_per_id, unname)#otherwise first element of earch list has same name!
    list_o_lists <- lapply(list_o_lists, lapply, add_class, "linkout")
    res <- list( linkouts = list_o_lists)
    attr(res, "content") <- " $linkouts: links to external websites"
    res
}


#' @export

print.elink_list <- function(x, ...){
    payload <- attr(x[[1]], "content")
    cat("List of", length(x), "elink objects,each containing\n", payload)
}

#' @export
print.elink <- function(x, ...){
    payload <- attr(x, "content")
    cat("elink object with contents:\n", payload, "\n",sep="")
}


#' @export
print.linkout <- function(x,...){
    cat("Linkout from", x$Provider$Name, "\n $Url:", substr(x$Url, 1, 26), "...\n")
}

#' @export
print.elink_classic <- function(x, ...){
   len <- length(x)
   cat(paste("elink result with information from", len , "databases:\n"))
   print (names(x), quote=FALSE)
}
get_linked_elements <- function(record, dbname, element){
    path <-  paste0("LinkSetDb/LinkName[text()='", dbname, "']/../Link/", element)
    return(xpathSApply(record, path, xmlValue))
}<|MERGE_RESOLUTION|>--- conflicted
+++ resolved
@@ -12,10 +12,6 @@
 #'@param id vector with unique ID(s) for records in database \code{db}. 
 #'@param web_history a web_history object  
 #'@param dbfrom character Name of database from which the Id(s) originate
-#'@param by_id logial If FALSE (default) return a single 
-#' \code{elink} objects containing links for all of the provided \code{id}s. 
-#' Alternatively, if TRUE return a list of \code{elink} objects, one for each 
-#' ID in \code{id}. 
 #'@param cmd link function to use. Allowled values include
 #' \itemize{
 #'   \item neighbor (default). Returns a set of IDs in \code{db} linked to the
@@ -38,7 +34,6 @@
 #'@seealso \code{\link[httr]{config}} for available configs 
 #'@seealso  \code{entrez_db_links}
 #'@return An elink object containing the data defined by the \code{cmd} argument
-#'(if by_id=FALSE) or a list of such object (if by_id=TRUE).
 #'@return file XMLInternalDocument xml file resulting from search, parsed with
 #'\code{\link{xmlTreeParse}}
 #'@references \url{http://www.ncbi.nlm.nih.gov/books/NBK25499/#_chapter4_ELink_}
@@ -54,75 +49,54 @@
 #'
 
 
-entrez_link <- function(dbfrom, web_history=NULL, id=NULL, db=NULL, cmd='neighbor', by_id=FALSE, config=NULL, ...){
+entrez_link <- function(dbfrom, web_history=NULL, id=NULL, db=NULL, cmd='neighbor', config=NULL, ...){
     identifiers <- id_or_webenv()
-
-    args <- c(list("elink", db=db, dbfrom=dbfrom, cmd=cmd, config=config, by_id=by_id, ...), identifiers)
-    if(by_id){
-        if(is.null(id)) stop("Can't use by_id mode without ids!")
-    } 
+    args <- c(list("elink", db=db, dbfrom=dbfrom, cmd=cmd, config=config, ...), identifiers)
     response <- do.call(make_entrez_query,args)
     record <- parse_response(response, 'xml')
     Sys.sleep(0.33)
-    parse_elink(record, cmd=cmd, by_id=by_id)
+    parse_elink(record, cmd=cmd)
 }
 
 #
 # Parising Elink is.... fun. The XML files returned by the different 'cmd'
 # args are very differnt, so we can't hope for a one-size-fits all solution. 
 # Instead, we can break of a few similar cases and write parsing functions, 
-<<<<<<< HEAD
-# whih we dispatch via a big switch statement. 
-=======
 # which we dispatch via a big switch statement
->>>>>>> 862023ee
 #
 # Each parsing function should return a list with elements corresponding to the
 # data n XML, and set the attribute "content" to a brief description of what
 # each element in the record contains, to be used by the print fxn.
-#
-# In addition, the "by_id" mode
-# means we we sometimes reuturn a list of elink objects, have applied the
-# relevant function to each "<LinkSet>" in the XML.
-#
-parse_elink <- function(x, cmd, by_id){
+
+parse_elink <- function(x, cmd){
     check_xml_errors(x)
-    f <- make_elink_fxn(cmd)
-    res <-  xpathApply(x, "//LinkSet",f)
-    if(length(res) > 1){
-        class(res) <- c("elink_list", "list")
-        return(res)
-    }
-    res[[1]]
+    res <- switch(cmd,
+                  "neighbor"         = parse_neighbors(x),
+                  "neighbor_score"   = parse_neighbors(x, scores=TRUE),
+                  "neighbor_history" = parse_history(x),
+                  "acheck"           = parse_acheck(x),
+                  "ncheck"           = parse_check(x, "HasNeighbor"),
+                  "lcheck"           = parse_check(x, "HasLinkOut"),
+                  "llinkslib"        = parse_linkouts(x),
+                  "llinks"           = parse_linkouts(x),
+                  "prlinks"          = parse_linkouts(x),
+                  parse_default(x, cmd)
+    )
+    class(res) <- c("elink", "list")
+    res
 }
 
-make_elink_fxn <- function(cmd){
-    f <- switch(cmd,
-                  "neighbor"         = parse_neighbors,
-                  "neighbor_score"   = function(x) parse_neighbors(x, scores=TRUE),
-                  "neighbor_history" = parse_history,
-                  "acheck"           = parse_acheck,
-                  "ncheck"           = function(x) parse_check(x, "HasNeighbor"),
-                  "lcheck"           = function(x) parse_check(x, "HasLinkOut"),
-                  "llinkslib"        = parse_linkouts,
-                  "llinks"           = parse_linkouts,
-                  "prlinks"          = parse_linkouts,
-                  stop("Don't know how to deal with cmd ", cmd)
-    )
-    function(x){
-        res <- f(x)
-        class(res) <- c("elink", "list")
-        res
-    }
-    
+parse_default <- function(x, cmd){
+    warning(paste("Don't know how to deal with cmd", cmd, "returning xml file"))
+    x
 }
 
 parse_neighbors <- function(x, scores=FALSE){
     content <- ""
     if("-1" %in% xpathSApply(x, "//IdList/Id", xmlValue)){
-       warning("Some IDs not found")
+       warning(warning("Some IDs not found"))
     }
-    db_names <- xpathSApply(x, "LinkSetDb/LinkName", xmlValue)
+    db_names <- xpathSApply(x, "//LinkName", xmlValue)
     links <- sapply(db_names, get_linked_elements, record=x, element="Id", simplify=FALSE)
     class(links) <- c("elink_classic", "list")
     res <- list(links = links, file=x)
@@ -138,8 +112,8 @@
 }
 
 parse_history <- function(x){
-    qks <-    xpathSApply(x, "LinkSetDbHistory/QueryKey", xmlValue, simplify=FALSE)
-    cookie <- xmlValue(x[["WebEnv"]])
+    qks <-    xpathSApply(x, "//LinkSetDbHistory/QueryKey", xmlValue, simplify=FALSE)
+    cookie <- xmlValue(x[["//WebEnv"]])
     histories <- lapply(qks, web_history, WebEnv=cookie)
     names(histories) <-    xpathSApply(x, "//LinkSetDbHistory/LinkName", xmlValue)
     res <- list(web_histories=histories, file=x)
@@ -157,17 +131,16 @@
 }
 
 parse_check <- function(x, attr){
-    path <- paste0("IdCheckList/Id/@", attr)
-    is_it_y <- structure(names= xpathSApply(x, "IdCheckList/Id", xmlValue),
-                         xpathSApply(x, path, `==`, "Y"))
-                   
+    path <- paste0("//Id/@", attr)
+    is_it_y <- structure(names= xpathSApply(x, "//Id", xmlValue),
+                     x[path] == "Y")
     res <- list(check = is_it_y)
     attr(res, "content") <- " $check: TRUE/FALSE for wether each ID has links"
     res
 }
 
 parse_linkouts <- function(x){
-    per_id <- xpathApply(x, "//IdUrlList/IdUrlSet")
+    per_id <- x["//IdUrlList/IdUrlSet"]
     list_per_id <- lapply(per_id, function(x) lapply(x["ObjUrl"], xmlToList))
     names(list_per_id) <-paste0("ID_", sapply(per_id,function(x) xmlValue(x[["Id"]])))
     list_o_lists <- lapply(list_per_id, unname)#otherwise first element of earch list has same name!
@@ -177,13 +150,6 @@
     res
 }
 
-
-#' @export
-
-print.elink_list <- function(x, ...){
-    payload <- attr(x[[1]], "content")
-    cat("List of", length(x), "elink objects,each containing\n", payload)
-}
 
 #' @export
 print.elink <- function(x, ...){
@@ -204,6 +170,6 @@
    print (names(x), quote=FALSE)
 }
 get_linked_elements <- function(record, dbname, element){
-    path <-  paste0("LinkSetDb/LinkName[text()='", dbname, "']/../Link/", element)
+    path <-  paste0("//LinkSetDb/LinkName[text()='", dbname, "']/../Link/", element)
     return(xpathSApply(record, path, xmlValue))
 }