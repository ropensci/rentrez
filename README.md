#rentrez

rentrez provides functions that work with the [NCBI eutils](http://www.ncbi.nlm.nih.gov/books/NBK25500/) 
to search or download data from various NCBI databases. 

The package hasn't been thoroughly tested yet, but the functions for each of 
the Eutils functions are implimented. If you try the package and find bugs
please let me know.

##Install

For now, either download the archive above and install using `$R CMD INSTALL`
or use Hadley Wickham's [devtools](https://github.com/hadley/devtools):

```r     
library(devtools)
install_github("rentrez", "ropensci")
```


##The Eutils API

`rentrez` presumes you already know your way around the Eutils' API, [which is well 
documented](http://www.ncbi.nlm.nih.gov/books/NBK25500/). Make sure you read the
documentation, and in particular, be aware of the NCBI's usage policies and try to
limit very large requests to off peak (USA) times. 

The functions in `rentrez` are designed to create URLs in the form required by 
the api, fetch the file and parse information from it. Specific examples below illustrate
how the functions work.

##Examples

To see how the package works, let's look at a couple of possible uses of the 
library

###Getting data from that great paper you've just read

Let's say I've just read a paper on the evolution of Hox genes,
[Di-Poi _et al_. (2010)](dx.doi.org/10.1038/nature08789), and I want to get the
data required to replicate their results. First, I need the unique ID for this
paper in pubmed (the PMID). Annoyingly, many journals don't give PMIDS for their
papers, but we can use `entrez_search` to find the paper using the doi field:

```r  
hox_paper <- entrez_search(db="pubmed", term="10.1038/nature08789[doi]")
(hox_pmid <- hox_paper$ids)
        # [1] 20203609
```

Now, what sorts of data are avaliable from other NCBI database for this paper?

```r
hox_data <- entrez_link(db="all", ids=hox_pmid, dbfrom="pubmed")
str(hox_data)
#List of 11
# $ pubmed_nuccore            : chr [1:32] "290760437"  ...
# $ pubmed_pmc_refs           : chr [1:11] "3218823" ...
# $ pubmed_protein            : chr [1:49] "290760438" ...
# $ pubmed_pubmed             : chr [1:128] "20203609" ...
# $ pubmed_pubmed_citedin     : chr [1:10] "22016857"  ...
# $ pubmed_pubmed_combined    : chr [1:6] "20203609" " ...
# $ pubmed_pubmed_five        : chr [1:6] "20203609" ...
# $ pubmed_pubmed_reviews     : chr [1:31] "20203609"  ...
# $ pubmed_pubmed_reviews_five: chr [1:6] "20203609"  ...
# $ pubmed_taxonomy_entrez    : chr [1:14] "742354"  ...
# $ file                      :Classes 'XMLInternalDocument'...'
```

Each of the character vectors in this object contain unique IDS for records in
the named databases. These functions try to make the most useful bits of the 
returned files available to users, but they also return the original file in case 
you want to dive into the XML yourself.

In this case we'll get the protein sequences as genbank files, using ' `entrez_fetch`:
 
```r
hox_proteins <- entrez_fetch(db="protein", ids=hox_data$pubmed_protein, file_format="gb")
```

###Retreiving datasets associated a particular organism.

I like spiders. So let's say I want to learn a little more about New Zealand's
endemic "black widow" the katipo. Specifically, in the past the katipo has 
been split into two species, can we make a phylogeny to test this idea?

The first step here is to use the function `entrez_search` to find datasets
that include katipo sequences. The `popset` database has sequences arising from
phylogenetic or population-level studies, so let's start there.

```r
library(rentrez)
katipo_search <- entrez_search(db="popset", term="Latrodectus katipo[Organism]")
katipo_search$count
        # [1] 6
```        

In this search `count` is the total number of hits returned for the search term.
We can use `entrez_summary` to learn a little about these datasets. Because 
different databases give differnt xml files, `entrez_summary` returns an xml 
file for you to further process. In this case, a little xpath can tell us about
each dataset.

```r
summaries <- entrez_summary(db="popset", ids=katipo_search$ids)
xpathSApply(summaries, "//Item[@Name='Title']", xmlValue)
        #[1] "Latrodectus katipo 18S ribosomal RNA gene ..."
        #[2] "Latrodectus katipo cytochrome oxidase subunit 1 (COI)..."
        #[3] "Latrodectus 18S ribosomal RNA gene..."
        #[4] "Latrodectus cytochrome 1 oxidase subunit 1 (COI)...""
        #[5] "Latrodectus tRNA-Leu (trnL) gene ... ""                                               
        #[6] "Theridiidae cytochrome oxidase subunit I (COI) gene ..."
```

Let's just get the two mitochondrial loci (COI and trnL), using `entrez_fetch`:

```r
COI_ids <- katipo_search$ids[c(2,6)]
trnL_ids <- katipo_search$ids[5]
COI <- entrez_fetch(db="popset", ids=COI_ids, file_format="fasta")
trnL <- entrez_fetch(db="popset", ids=trnL_ids, file_format="fasta")
```

The "fetched" results are fasta formatted characters, which can be written
to disk easily:

```r
write(COI, "Test/COI.fasta")      
write(trnL, "Test/trnL.fasta")
```

Once you've got the sequences you can do what you want with them, but I wanted 
a phylogeny so let's do that with ape:

<<<<<<< HEAD
```r
library(ape)
coi <- read.dna("Test/COI.fasta", "fasta")
coi_aligned <- clustal(coi)
tree <- nj(dist.dna(coi_aligned))
```
=======
        > library(ape)
        > coi <- read.dna("Test/COI.fasta", "fasta")
        > coi_aligned <- clustal(coi)
        > tree <- nj(dist.dna(coi_aligned))


### WebEnv and big queries

The NCBI provides search history features, which can be useful for dealing with alrge lists of IDs (which will not fit in a single URL) or repeated searches. As an example, we will go searching for COI sequences from all the land snail (Stylommatophora) species we can find in the nucleotide database:
	
	>library(rentrez)
	>snail_search <- entrez_search(db="nuccore", "Gastropoda[Organism] AND COI[Gene]", retmax=200, usehistory="y")

       
Because we set usehistory to "y" the `snail_search` object contains a unique ID for the search (`WebEnv`) and the particular query in that search history (`QueryKey`). Instead of using the 200 ids we turned up to make a new URL and fetch the sequences we can use the webhistory features. 

	>cookie <- snail_search$WebEnv
	>qk <- snail_search$QueryKey
	>snail_coi <- entrez_fetch(db="nuccore", WebEnv=cookie, query_key=qk, file_format="fasta")
>>>>>>> 166908d0

###Trendy topics in genetics

This is one is a little more trivial, but you can also use entrez to search pubmed and
the EUtils API allows you to limit searches by the year in which the paper was published.
That gives is a chance to find the trendiest -omics going around (this has quite a lot
of repeated searching, so it you want to run your own version be sure to do it
in off peak times). 

Let's start by making a function that finds the number of records matching a given
search term for each of several years (using the `mindate` and `maxdate` terms from
the Eutils API):

```r
library(rentrez)
papers_by_year <- function(years, search_term){
            return(sapply(years, function(y) entrez_search(db="pubmed",term=search_term, mindate=y, maxdate=y, retmax=0)$count))
        }
```        

With that we can fetch the data for earch term and, by searching with no term, 
find the total number of papers published in each year:

        
```r
years <- 1990:2011
total_papers <- papers_by_year(years, "")
omics <- c("genomic", "epigenomic", "metagenomic", "proteomic", "transcriptomic", "pharmacogenomic", "connectomic" )
trend_data <- sapply(omics, function(t) papers_by_year(years, t))
trend_props <- trend_data/total_papers
```
        
That's the data, let's plot it:

```r
library(reshape)
library(ggplot2)
trend_df <- melt(as.data.frame(trend_props), id.vars="years")
p <- ggplot(trend_df, aes(years, value, colour=variable))
png("trendy.png", width=500, height=250)
p + geom_line(size=1) + scale_y_log10("number of papers")
dev.off()
```


Giving us... well this:

![](http://i.imgur.com/LDpP1.png)


<|MERGE_RESOLUTION|>--- conflicted
+++ resolved
@@ -132,34 +132,28 @@
 Once you've got the sequences you can do what you want with them, but I wanted 
 a phylogeny so let's do that with ape:
 
-<<<<<<< HEAD
 ```r
 library(ape)
 coi <- read.dna("Test/COI.fasta", "fasta")
 coi_aligned <- clustal(coi)
 tree <- nj(dist.dna(coi_aligned))
 ```
-=======
-        > library(ape)
-        > coi <- read.dna("Test/COI.fasta", "fasta")
-        > coi_aligned <- clustal(coi)
-        > tree <- nj(dist.dna(coi_aligned))
-
 
 ### WebEnv and big queries
 
 The NCBI provides search history features, which can be useful for dealing with alrge lists of IDs (which will not fit in a single URL) or repeated searches. As an example, we will go searching for COI sequences from all the land snail (Stylommatophora) species we can find in the nucleotide database:
-	
-	>library(rentrez)
-	>snail_search <- entrez_search(db="nuccore", "Gastropoda[Organism] AND COI[Gene]", retmax=200, usehistory="y")
-
+```r	
+library(rentrez)
+snail_search <- entrez_search(db="nuccore", "Gastropoda[Organism] AND COI[Gene]", retmax=200, usehistory="y")
+```
        
 Because we set usehistory to "y" the `snail_search` object contains a unique ID for the search (`WebEnv`) and the particular query in that search history (`QueryKey`). Instead of using the 200 ids we turned up to make a new URL and fetch the sequences we can use the webhistory features. 
 
-	>cookie <- snail_search$WebEnv
-	>qk <- snail_search$QueryKey
-	>snail_coi <- entrez_fetch(db="nuccore", WebEnv=cookie, query_key=qk, file_format="fasta")
->>>>>>> 166908d0
+```r
+cookie <- snail_search$WebEnv
+qk <- snail_search$QueryKey
+snail_coi <- entrez_fetch(db="nuccore", WebEnv=cookie, query_key=qk, file_format="fasta")
+```
 
 ###Trendy topics in genetics
 
