--- conflicted
+++ resolved
@@ -6,12 +6,6 @@
 r_github_packages:
     - jimhester/robustr
     - jimhester/covr
-<<<<<<< HEAD
-
-=======
-    - jimhester/robustr
- 
->>>>>>> 28d5e71b
 after_success:
         - Rscript -e 'library(covr);coveralls()'
 notifications:
